--- conflicted
+++ resolved
@@ -121,14 +121,9 @@
         PangoLayout *layout;
         gint         start_index;
         gint         length;
-<<<<<<< HEAD
         GSList      *runs;
-        /* ... */
-=======
-        void        *runs;
         guint        is_paragraph_start : 1;
         guint        resolved_dir : 3;
->>>>>>> f6f9f144
     } PangoLayoutLine;
 
     typedef struct  {
@@ -337,13 +332,9 @@
 pango = dlopen(ffi, 'pango-1.0', 'libpango-1.0-0', 'libpango-1.0.so.0',
                'libpango-1.0.dylib')
 pangocairo = dlopen(ffi, 'pangocairo-1.0', 'libpangocairo-1.0-0',
-<<<<<<< HEAD
-                    'libpangocairo-1.0.so', 'libpangocairo-1.0.dylib')
+                    'libpangocairo-1.0.so.0', 'libpangocairo-1.0.dylib')
 harfbuzz = dlopen(ffi, 'harfbuzz', 'libharfbuzz',
-                  'libharfbuzz.so', 'libharfbuzz.dylib')
-=======
-                    'libpangocairo-1.0.so.0', 'libpangocairo-1.0.dylib')
->>>>>>> f6f9f144
+                  'libharfbuzz.so.0', 'libharfbuzz.0.dylib')
 
 gobject.g_type_init()
 
