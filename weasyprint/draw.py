# coding: utf8
"""
    weasyprint.draw
    ---------------

    Take an "after layout" box tree and draw it onto a cairo surface.

    :copyright: Copyright 2011-2012 Simon Sapin and contributors, see AUTHORS.
    :license: BSD, see LICENSE for details.

"""

from __future__ import division, unicode_literals

import contextlib
import math

import cairo

from .formatting_structure import boxes
from .stacking import StackingContext
from .text import show_first_line


# Map values of the image-rendering property to cairo FILTER values:
# Values are normalized to lower case.
IMAGE_RENDERING_TO_FILTER = dict(
    optimizespeed=cairo.FILTER_FAST,
    auto=cairo.FILTER_GOOD,
    optimizequality=cairo.FILTER_BEST,
)


class CairoContext(cairo.Context):
    """A ``cairo.Context`` with a few more helper methods."""

    @contextlib.contextmanager
    def stacked(self):
        """Save and restore the context when used with the ``with`` keyword."""
        self.save()
        try:
            yield
        finally:
            self.restore()


def lighten(color, offset):
    """Return a lighter color (or darker, for negative offsets)."""
    return (
        color.red + offset,
        color.green + offset,
        color.blue + offset,
        color.alpha)


def draw_page(document, page, context):
    """Draw the given PageBox to a Cairo context.

    The context should be scaled so that lengths are in CSS pixels.

    """
    stacking_context = StackingContext.from_page(page)
    draw_box_background(
        document, context, stacking_context.page, stacking_context.box)
    draw_canvas_background(document, context, page)
    draw_border(document, context, page)
    draw_stacking_context(document, context, stacking_context)


def draw_box_background_and_border(document, context, page, box):
    draw_box_background(document, context, page, box)
    if isinstance(box, boxes.TableBox):
        # TODO: handle border-collapse: 'collapse'
        assert box.style.border_collapse == 'separate'
        for column_group in box.column_groups:
            draw_box_background(document, context, page, column_group)
            for column in column_group.children:
                draw_box_background(document, context, page, column)
        for row_group in box.children:
            draw_box_background(document, context, page, row_group)
            for row in row_group.children:
                draw_box_background(document, context, page, row)
                for cell in row.children:
                    draw_box_background(document, context, page, cell)
        for row_group in box.children:
            for row in row_group.children:
                for cell in row.children:
                    draw_border(document, context, cell)
    draw_border(document, context, box)


def draw_stacking_context(document, context, stacking_context):
    """Draw a ``stacking_context`` on ``context``."""
    # See http://www.w3.org/TR/CSS2/zindex.html
    with context.stacked():
        if stacking_context.box.style.clip:
            top, right, bottom, left = stacking_context.box.style.clip
            if top == 'auto':
                top = 0
            if right == 'auto':
                right = 0
            if bottom == 'auto':
                bottom = stacking_context.box.border_height()
            if left == 'auto':
                left = stacking_context.box.border_width()
            context.rectangle(
                stacking_context.box.border_box_x() + right,
                stacking_context.box.border_box_y() + top,
                left - right,
                bottom - top)
            context.clip()

        if stacking_context.box.style.overflow != 'visible':
            context.rectangle(
                *box_rectangle(stacking_context.box, 'padding-box'))
            context.clip()

        if stacking_context.box.style.opacity < 1:
            context.push_group()

        apply_2d_transforms(context, stacking_context.box)

        # Point 1 is done in draw_page

        # Point 2
        if isinstance(stacking_context.box,
                      (boxes.BlockBox, boxes.MarginBox, boxes.InlineBlockBox)):
            # The canvas background was removed by set_canvas_background
            draw_box_background_and_border(
                document, context, stacking_context.page, stacking_context.box)

        # Point 3
        for child_context in stacking_context.negative_z_contexts:
            draw_stacking_context(document, context, child_context)

        # Point 4
        for box in stacking_context.block_level_boxes:
            draw_box_background_and_border(
                document, context, stacking_context.page, box)

        # Point 5
        for child_context in stacking_context.float_contexts:
            draw_stacking_context(document, context, child_context)

        # Point 6
        if isinstance(stacking_context.box, boxes.InlineBox):
            draw_inline_level(
                document, context, stacking_context.page, stacking_context.box)

        # Point 7
        for box in [stacking_context.box] + stacking_context.blocks_and_cells:
            marker_box = getattr(box, 'outside_list_marker', None)
            if marker_box:
                draw_inline_level(
                    document, context, stacking_context.page, marker_box)

            if isinstance(box, boxes.ReplacedBox):
                draw_replacedbox(context, box)
            else:
                for child in box.children:
                    if isinstance(child, boxes.LineBox):
                        # TODO: draw inline tables
                        draw_inline_level(
                            document, context, stacking_context.page, child)

        # Point 8
        for child_context in stacking_context.zero_z_contexts:
            draw_stacking_context(document, context, child_context)

        # Point 9
        for child_context in stacking_context.positive_z_contexts:
            draw_stacking_context(document, context, child_context)

        if stacking_context.box.style.opacity < 1:
            context.pop_group_to_source()
            context.paint_with_alpha(stacking_context.box.style.opacity)


def box_rectangle(box, which_rectangle):
    if which_rectangle == 'border-box':
        return (
            box.border_box_x(),
            box.border_box_y(),
            box.border_width(),
            box.border_height(),
        )
    elif which_rectangle == 'padding-box':
        return (
            box.padding_box_x(),
            box.padding_box_y(),
            box.padding_width(),
            box.padding_height(),
        )
    else:
        assert which_rectangle == 'content-box', which_rectangle
        return (
            box.content_box_x(),
            box.content_box_y(),
            box.width,
            box.height,
        )


def background_positioning_area(page, box, style):
    if style.background_attachment == 'fixed' and box is not page:
        # Initial containing block
        return box_rectangle(page, 'content-box')
    else:
        return box_rectangle(box, box.style.background_origin)


def draw_canvas_background(document, context, page):
    if not page.children or isinstance(page.children[0], boxes.MarginBox):
        # Skip the canvas background on content-empty pages
        # TODO: remove this when content empty pages still get boxes
        # up to the break point, so that the backgrounds and borders are drawn.
        return
    root_box = page.children[0]
    style = root_box.canvas_background
    draw_background(document, context, style,
        painting_area=box_rectangle(page, 'padding-box'),
        positioning_area=background_positioning_area(page, root_box, style)
    )


def draw_box_background(document, context, page, box):
    """Draw the box background color and image to a ``cairo.Context``."""
    if box.style.visibility == 'hidden':
        return
    if box is page:
        painting_area = None
    else:
        painting_area = box_rectangle(box, box.style.background_clip)
    draw_background(
        document, context, box.style, painting_area,
        positioning_area=background_positioning_area(page, box, box.style))


def percentage(value, refer_to):
    """Return the evaluated percentage value, or the value unchanged."""
    if value.unit == 'px':
        return value.value
    else:
        assert value.unit == '%'
        return refer_to * value.value / 100


def draw_background(document, context, style, painting_area, positioning_area):
    """Draw the background color and image to a ``cairo.Context``."""
    bg_color = style.background_color
    bg_image = style.background_image
    if bg_image == 'none':
        image = None
    else:
        image = document.get_image_from_uri(bg_image)
    if bg_color.alpha == 0 and image is None:
        # No background.
        return

    with context.stacked():
<<<<<<< HEAD
        # Prefer crisp edges on background rectangles.
        context.set_antialias(cairo.ANTIALIAS_NONE)
=======
        if document.enable_hinting:
            # Prefer crisp edges on background rectangles.
            context.set_antialias(cairo.ANTIALIAS_NONE)
>>>>>>> 03a0ee10

        if painting_area:
            context.rectangle(*painting_area)
            context.clip()
        #else: unrestricted, whole page box

        # Background color
        if bg_color.alpha > 0:
            context.set_source_rgba(*bg_color)
            context.paint()

        # Background image
        if image is None:
            return

        (positioning_x, positioning_y,
            positioning_width, positioning_height) = positioning_area
        context.translate(positioning_x, positioning_y)

        pattern, intrinsic_width, intrinsic_height = image

        bg_size = style.background_size
        if bg_size in ('cover', 'contain'):
            scale_x = scale_y = {'cover': max, 'contain': min}[bg_size](
                positioning_width / intrinsic_width,
                positioning_height / intrinsic_height)
            image_width = intrinsic_width * scale_x
            image_height = intrinsic_height * scale_y
        elif bg_size == ('auto', 'auto'):
            scale_x = scale_y = 1
            image_width = intrinsic_width
            image_height = intrinsic_height
        elif bg_size[0] == 'auto':
            image_height = percentage(bg_size[1], positioning_height)
            scale_x = scale_y = image_height / intrinsic_height
            image_width = intrinsic_width * scale_x
        elif bg_size[1] == 'auto':
            image_width = percentage(bg_size[0], positioning_width)
            scale_x = scale_y = image_width / intrinsic_width
            image_height = intrinsic_height * scale_y
        else:
            image_width = percentage(bg_size[0], positioning_width)
            image_height = percentage(bg_size[1], positioning_height)
            scale_x = image_width / intrinsic_width
            scale_y = image_height / intrinsic_height

        bg_position_x, bg_position_y = style.background_position
        context.translate(
            percentage(bg_position_x, positioning_width - image_width),
            percentage(bg_position_y, positioning_height - image_height),
        )

        bg_repeat = style.background_repeat
        if bg_repeat in ('repeat-x', 'repeat-y'):
            # Get the current clip rectangle. This is the same as
            # painting_area, but in new coordinates after translate()
            clip_x1, clip_y1, clip_x2, clip_y2 = context.clip_extents()
            clip_width = clip_x2 - clip_x1
            clip_height = clip_y2 - clip_y1

            if bg_repeat == 'repeat-x':
                # Limit the drawn area vertically
                clip_y1 = 0  # because of the last context.translate()
                clip_height = image_height
            else:
                # repeat-y
                # Limit the drawn area horizontally
                clip_x1 = 0  # because of the last context.translate()
                clip_width = image_width

            # Second clip for the background image
            context.rectangle(clip_x1, clip_y1, clip_width, clip_height)
            context.clip()

        if bg_repeat == 'no-repeat':
            # The same image/pattern may have been used
            # in a repeating background.
            pattern.set_extend(cairo.EXTEND_NONE)
        else:
            pattern.set_extend(cairo.EXTEND_REPEAT)
        # TODO: de-duplicate this with draw_replacedbox()
        pattern.set_filter(IMAGE_RENDERING_TO_FILTER[style.image_rendering])
        context.scale(scale_x, scale_y)
        context.set_source(pattern)
        context.paint()


def get_rectangle_edges(x, y, width, height):
    """Return the 4 edges of a rectangle as a list.

    Edges are in clock-wise order, starting from the top.

    Each edge is returned as ``(start_point, end_point)`` and each point
    as ``(x, y)`` coordinates.

    """
    # In clock-wise order, starting on top left
    corners = [
        (x, y),
        (x + width, y),
        (x + width, y + height),
        (x, y + height)]
    # clock-wise order, starting on top right
    shifted_corners = corners[1:] + corners[:1]
    return zip(corners, shifted_corners)


def xy_offset(x, y, offset_x, offset_y, offset):
    """Increment X and Y coordinates by the given offsets."""
    return x + offset_x * offset, y + offset_y * offset


def draw_border(document, context, box):
    """Draw the box border to a ``cairo.Context``."""
    if box.style.visibility == 'hidden':
        return
    if all(getattr(box, 'border_%s_width' % side) == 0
           for side in ['top', 'right', 'bottom', 'left']):
        # No border, return early.
        return

    for side, x_offset, y_offset, border_edge, padding_edge in zip(
        ['top', 'right', 'bottom', 'left'],
        [0, -1, 0, 1],
        [1, 0, -1, 0],
        get_rectangle_edges(
            box.border_box_x(), box.border_box_y(),
            box.border_width(), box.border_height(),
        ),
        get_rectangle_edges(
            box.padding_box_x(), box.padding_box_y(),
            box.padding_width(), box.padding_height(),
        ),
    ):
        width = getattr(box, 'border_%s_width' % side)
        if width == 0:
            continue
        color = box.style['border_%s_color' % side]
        if color.alpha == 0:
            continue
        style = box.style['border_%s_style' % side]
        with context.stacked():
            context.set_source_rgba(*color)

            if document.enable_hinting and (
                    # Borders smaller than device 1 unit would disappear
                    # without anti-aliasing.
                    math.hypot(*context.user_to_device(width, 0)) >= 1 and
                    math.hypot(*context.user_to_device(0, width)) >= 1):
                # Avoid an artefact in the corner joining two solid borders
                # of the same color.
                context.set_antialias(cairo.ANTIALIAS_NONE)

            if style not in ('dotted', 'dashed'):
                # Clip on the trapezoid shape
                """
                Clip on the trapezoid formed by the border edge (longer)
                and the padding edge (shorter).

                This is on the top side:

                  +---------------+    <= border edge      ^
                   \             /                         |
                    \           /                          |  top border width
                     \         /                           |
                      +-------+        <= padding edge     v

                  <-->         <-->    <=  left and right border widths

                """
                border_start, border_stop = border_edge
                padding_start, padding_stop = padding_edge
                context.move_to(*border_start)
                for point in [border_stop, padding_stop,
                              padding_start, border_start]:
                    context.line_to(*point)
                context.clip()

            if style == 'solid':
                # Fill the whole trapezoid
                context.paint()
            elif style in ('inset', 'outset'):
                do_lighten = (side in ('top', 'left')) ^ (style == 'inset')
                factor = 1 if do_lighten else -1
                context.set_source_rgba(*lighten(color, 0.5 * factor))
                context.paint()
            elif style in ('groove', 'ridge'):
                # TODO: these would look better with more color stops
                """
                Divide the width in 2 and stroke lines in different colors
                  +-------------+
                  1\           /2
                  1'\         / 2'
                     +-------+
                """
                do_lighten = (side in ('top', 'left')) ^ (style == 'groove')
                factor = 1 if do_lighten else -1
                context.set_line_width(width / 2)
                (x1, y1), (x2, y2) = border_edge
                # from the border edge to the center of the first line
                x1, y1 = xy_offset(x1, y1, x_offset, y_offset, width / 4)
                x2, y2 = xy_offset(x2, y2, x_offset, y_offset, width / 4)
                context.move_to(x1, y1)
                context.line_to(x2, y2)
                context.set_source_rgba(*lighten(color, 0.5 * factor))
                context.stroke()
                # Between the centers of both lines. 1/4 + 1/4 = 1/2
                x1, y1 = xy_offset(x1, y1, x_offset, y_offset, width / 2)
                x2, y2 = xy_offset(x2, y2, x_offset, y_offset, width / 2)
                context.move_to(x1, y1)
                context.line_to(x2, y2)
                context.set_source_rgba(*lighten(color, -0.5 * factor))
                context.stroke()
            elif style == 'double':
                """
                Divide the width in 3 and stroke both outer lines
                  +---------------+
                  1\             /2
                    \           /
                  1' \         /  2'
                      +-------+
                """
                context.set_line_width(width / 3)
                (x1, y1), (x2, y2) = border_edge
                # from the border edge to the center of the first line
                x1, y1 = xy_offset(x1, y1, x_offset, y_offset, width / 6)
                x2, y2 = xy_offset(x2, y2, x_offset, y_offset, width / 6)
                context.move_to(x1, y1)
                context.line_to(x2, y2)
                context.stroke()
                # Between the centers of both lines. 1/6 + 1/3 + 1/6 = 2/3
                x1, y1 = xy_offset(x1, y1, x_offset, y_offset, 2 * width / 3)
                x2, y2 = xy_offset(x2, y2, x_offset, y_offset, 2 * width / 3)
                context.move_to(x1, y1)
                context.line_to(x2, y2)
                context.stroke()
            else:
                assert style in ('dotted', 'dashed')
                (x1, y1), (x2, y2) = border_edge
                if style == 'dotted':
                    # Half-way from the extremities of the border and padding
                    # edges.
                    (px1, py1), (px2, py2) = padding_edge
                    x1 = (x1 + px1) / 2
                    x2 = (x2 + px2) / 2
                    y1 = (y1 + py1) / 2
                    y2 = (y2 + py2) / 2
                    """
                      +---------------+
                       \             /
                        1           2
                         \         /
                          +-------+
                    """
                else:  # dashed
                    # From the border edge to the middle:
                    x1, y1 = xy_offset(x1, y1, x_offset, y_offset, width / 2)
                    x2, y2 = xy_offset(x2, y2, x_offset, y_offset, width / 2)
                    """
                      +---------------+
                       \             /
                      1 \           / 2
                         \         /
                          +-------+
                    """
                length = ((x2 - x1)**2 + (y2 - y1)**2) ** 0.5
                dash = 2 * width
                if style == 'dotted':
                    if context.user_to_device_distance(width, 0)[0] > 3:
                        # Round so that dash is a divisor of length,
                        # but not in the dots are too small.
                        dash = length / round(length / dash)
                    context.set_line_cap(cairo.LINE_CAP_ROUND)
                    context.set_dash([0, dash])
                else:  # dashed
                    # Round so that 2*dash is a divisor of length
                    dash = length / (2 * round(length / (2 * dash)))
                    context.set_dash([dash])
                # Stroke along the line in === above, as wide as the border
                context.move_to(x1, y1)
                context.line_to(x2, y2)
                context.set_line_width(width)
                context.stroke()


def draw_replacedbox(context, box):
    """Draw the given :class:`boxes.ReplacedBox` to a ``cairo.context``."""
    if box.style.visibility == 'hidden':
        return

    x, y = box.content_box_x(), box.content_box_y()
    width, height = box.width, box.height
    pattern, intrinsic_width, intrinsic_height = box.replacement
    scale_width = width / intrinsic_width
    scale_height = height / intrinsic_height
    # Draw nothing for width:0 or height:0
    if scale_width != 0 and scale_height != 0:
        with context.stacked():
            context.translate(x, y)
            context.rectangle(0, 0, width, height)
            context.clip()
            context.scale(scale_width, scale_height)
            # The same image/pattern may have been used in a
            # repeating background.
            pattern.set_extend(cairo.EXTEND_NONE)
            pattern.set_filter(IMAGE_RENDERING_TO_FILTER[
                box.style.image_rendering])
            context.set_source(pattern)
            context.paint()
    # Make sure `pattern` is garbage collected. If a surface for a SVG image
    # is still alive by the time we call show_page(), cairo will rasterize
    # the image instead writing vectors.
    # Use a unique string that can be traced back here.
    # Replaced boxes are atomic, so they should only ever be drawn once.
    # Use an object incompatible with the usual 3-tuple to cause an exception
    # if this box is used more than that.
    box.replacement = 'Removed to work around cairo’s behavior'


def draw_inline_level(document, context, page, box):
    if isinstance(box, StackingContext):
        stacking_context = box
        assert isinstance(stacking_context.box, boxes.InlineBlockBox)
        draw_stacking_context(document, context, stacking_context)
    else:
        draw_box_background(document, context, page, box)
        draw_border(document, context, box)
        if isinstance(box, (boxes.InlineBox, boxes.LineBox)):
            for child in box.children:
                if isinstance(child, boxes.TextBox):
                    draw_text(document, context, child)
                else:
                    draw_inline_level(document, context, page, child)
        elif isinstance(box, boxes.InlineReplacedBox):
            draw_replacedbox(context, box)
        else:
            assert isinstance(box, boxes.TextBox)
            # Should only happen for list markers
            draw_text(document, context, box)


def draw_text(document, context, textbox):
    """Draw ``textbox`` to a ``cairo.Context`` from ``PangoCairo.Context``."""
    # Pango crashes with font-size: 0
    assert textbox.style.font_size

    if textbox.style.visibility == 'hidden':
        return

    context.move_to(textbox.position_x, textbox.position_y + textbox.baseline)
    context.set_source_rgba(*textbox.style.color)
    show_first_line(context, textbox.pango_layout, document.enable_hinting)
    values = textbox.style.text_decoration
    if 'overline' in values:
        draw_text_decoration(document, context, textbox,
            textbox.baseline - 0.15 * textbox.style.font_size)
    elif 'underline' in values:
        draw_text_decoration(document, context, textbox,
            textbox.baseline + 0.15 * textbox.style.font_size)
    elif 'line-through' in values:
        draw_text_decoration(document, context, textbox, textbox.height * 0.5)


def draw_text_decoration(document, context, textbox, offset_y):
    """Draw text-decoration of ``textbox`` to a ``cairo.Context``."""
    with context.stacked():
        if document.enable_hinting:
            context.set_antialias(cairo.ANTIALIAS_NONE)
        context.set_source_rgba(*textbox.style.color)
        context.set_line_width(1)  # TODO: make this proportional to font_size?
        context.move_to(textbox.position_x, textbox.position_y + offset_y)
        context.rel_line_to(textbox.width, 0)
        context.stroke()


def apply_2d_transforms(context, box):
    # "Transforms apply to block-level and atomic inline-level elements,
    #  but do not apply to elements which may be split into
    #  multiple inline-level boxes."
    # http://www.w3.org/TR/css3-2d-transforms/#introduction
    if box.style.transform and not isinstance(box, boxes.InlineBox):
        border_width = box.border_width()
        border_height = box.border_height()
        origin_x, origin_y = box.style.transform_origin
        origin_x = percentage(origin_x, border_width)
        origin_y = percentage(origin_y, border_height)
        origin_x += box.border_box_x()
        origin_y += box.border_box_y()

        context.translate(origin_x, origin_y)
        for name, args in box.style.transform:
            if name == 'scale':
                context.scale(*args)
            elif name == 'rotate':
                context.rotate(args)
            elif name == 'translate':
                translate_x, translate_y = args
                context.translate(
                    percentage(translate_x, border_width),
                    percentage(translate_y, border_height),
                )
            else:
                if name == 'skewx':
                    args = (1, 0, math.tan(args), 1, 0, 0)
                elif name == 'skewy':
                    args = (1, math.tan(args), 0, 1, 0, 0)
                else:
                    assert name == 'matrix'
                context.transform(cairo.Matrix(*args))
        context.translate(-origin_x, -origin_y)<|MERGE_RESOLUTION|>--- conflicted
+++ resolved
@@ -258,14 +258,9 @@
         return
 
     with context.stacked():
-<<<<<<< HEAD
-        # Prefer crisp edges on background rectangles.
-        context.set_antialias(cairo.ANTIALIAS_NONE)
-=======
         if document.enable_hinting:
             # Prefer crisp edges on background rectangles.
             context.set_antialias(cairo.ANTIALIAS_NONE)
->>>>>>> 03a0ee10
 
         if painting_area:
             context.rectangle(*painting_area)
