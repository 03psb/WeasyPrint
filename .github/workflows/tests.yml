--- conflicted
+++ resolved
@@ -33,17 +33,11 @@
           brew install cairo pango gdk-pixbuf libffi
       - if: matrix.os == 'windows-latest'
         run: |
-<<<<<<< HEAD
-          choco install -y --no-progress msys2 dejavufonts
-          powershell "C:\tools\msys64\usr\bin\bash -lc 'pacman -S mingw-w64-x86_64-gtk3 --noconfirm'"
-          echo "::add-path::C:\tools\msys64\mingw64\bin"
-=======
           choco install -y --no-progress msys2
           powershell "C:\tools\msys64\usr\bin\bash -lc 'pacman -S mingw-w64-x86_64-ttf-dejavu mingw-w64-x86_64-gtk3 --noconfirm'"
           xcopy "C:\tools\msys64\mingw64\share\fonts\TTF" "C:\Users\runneradmin\.fonts" /e /i
           $env:PATH += ";C:\tools\msys64\mingw64\bin"
           echo "::set-env name=PATH::$env:PATH"
->>>>>>> 39a69298
       - run: python -m pip install --upgrade pip setuptools
       - if: matrix.os == 'windows-latest'
         run: python -m pip install --upgrade cffi
