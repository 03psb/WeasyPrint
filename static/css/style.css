/*
  -------------
  - Font Face -
  -------------
*/

@font-face {
  font-family: "headline";
  src: url(headoh.ttf);
}

@font-face {
  font-family: "kimberley";
  src: url(headth.ttf);
}

@font-face {
  font-family: "menu";
  src: url(kenyancoffeerg.otf);
}


/*
  ---------------
  - HTML / Body -
  ---------------
*/
html {
<<<<<<< HEAD
  background:  url(img/logo.png) no-repeat center 65px,
url(img/top.png) no-repeat top left,
url(img/footer.jpg) no-repeat bottom left,
url(img/background.png) repeat top left;
=======
  background: url(img/logo.png) no-repeat center 65px,
              url(img/top.png) no-repeat top left,
              url(img/footer.png) no-repeat bottom left,
              url(img/background.png) repeat top left;
>>>>>>> 4852e3b0
}

body{
  background: none;
  border: none;
  margin-top: 400px;
}


/*
  ----------
  - Common -
  ----------
*/
h2, h3, h4, h5, h6
{
  font-family: "menu";
  letter-spacing: 0.2em;
  text-shadow: none;
}

h2 a, h3 a, h4 a, h5 a, h6 a
{
  font-family: "kimberley";
  letter-spacing: 0.2em;
  text-shadow: none;
}


h2{
  background: url(img/rond.png) no-repeat 6px 8px;
  color:black;
  height: 60px;
  margin-top: 35px;
  padding: 15px 0 0 25px;
  text-transform: uppercase;
}

h2:first-letter{
  color: white;
}

h3 a{
  border-bottom: 3px solid;
  border-radius: 0;
  color: #35c6c7 ;
  font-weight: bolder;
  padding: 5px 0 0 15px;
  text-transform: uppercase;
  width: 100%;
}

h3 a:hover,
h3 a:visited{
  color: #35c6c7 ;
}

h4 a:first-letter,
h4 a:before{
  color: white;
}

h4 a:hover{
  background : url(img/rond-orange.png) no-repeat -1px -3px;
  color: #f47900;
}

h4{
  border-bottom: 1px solid #f47900;
}

h4 a{
  background : url(img/rond-orange.png) no-repeat -1px -3px;
  border-radius: 0;
  color: #f47900;
  font-weight: bold;
  padding: 0 0 0 9px;
}

h4 a:visited{
  color:#f47900;
}

h5 {
  border-bottom: 1px solid #f1d400;
}

h5 a:hover,
h5 a:visited{
  color:black;
}

a{
  color: #b3af00;
}

a:hover,a:focus {
  background: none;
  color: #258089;
}

a:visited {
  background: none;
  box-shadow: 0px;
}

pre{
  box-shadow: 0px 0px 2px #ddd;
  border-radius: 0.2em;
  white-space : pre-line;
}


/*
  ----------
  - Header -
  ----------
*/
h1{
  margin-top: -57px;
  visibility: hidden;
}


/*
  --------------
  - Navigation -
  --------------
*/
nav {
  display: inline-block;
  font-family: "menu";
  font-size: 1.3em;
  font-weight: bold;
  height: 100px;
  margin: -39px 0 29px -43px;
  width: 700px;
}

nav ul {
  background: none;
  box-shadow: none;
  padding-left: 0;
}


nav li a {
  background: url(img/rond_03.png) no-repeat 0px -4px;
  color: black;
  display: inline-block;
  font-family: "menu";
  margin-left: 0;
  min-height: 30px;
  padding: 0 12px 0 14px;
  text-align: left;
  text-transform: uppercase;
  transition: background 0.7s ease;
}

nav li a:hover,
nav li a:focus{
  background: url(img/rond_03.png) no-repeat right -4px;
  color: black;
  box-shadow: none;
}

nav li a:visited{
  color: black;
  background: url(img/rond_03.png) no-repeat 0px -4px;
  box-shadow: none;
}

nav li a:first-letter{
  color: white;
}

nav li a:hover:first-letter{
  color: black;
}


/*
  -----------
  - Section -
  -----------
*/
section {
  background-color: rgba(255, 255, 255, 0.8);
  border: none;
  border-radius: 0.2em;
  box-shadow: 0 0 2px #b7b7b7 ;
  padding: 1px 20px 32px 20px;

}

section article > section  {
  background: none;
  border-radius: none;
  box-shadow: none;
  padding: 0 15px;

}

section .section{
  background: none;
  border-radius: none;
  box-shadow: none;
  padding: 0 25px;
}

.note{
  background: none;
  box-shadow: none;
  border-radius: none;
  margin: 20px 0 20px 0;

}

.note p{
  color: red;

}
.contents {
  background: url(img/content_haut.png) no-repeat top left,
url(img/bas.png) no-repeat bottom right;
  background-color: rgba(255, 255, 255, 0.1);
  border: 1px solid red;
  border-radius: 0.2em;
  box-shadow: none;
  padding: 30px 32px 74px 104px;
}

.contents a:hover{
  background: none;
}

.contents a:visited{
  color: #b7bd00;
}

.contents p{
  color:red;
  font-family: "kimberley";
  padding-left: 13px;
  text-transform: uppercase;
}


/*
  ----------
  - Footer -
  ----------
*/
footer ul{
  margin: 100px 0  -110px 0;
}

footer li a{
  color: white;
  font-size: 1em;
}

footer li a:hover,
footer li a:focus{
  background: none;
  box-shadow:none;
  color: red;
}

footer li a:visited{
  background: none;
  box-shadow:none;
}<|MERGE_RESOLUTION|>--- conflicted
+++ resolved
@@ -26,17 +26,10 @@
   ---------------
 */
 html {
-<<<<<<< HEAD
-  background:  url(img/logo.png) no-repeat center 65px,
-url(img/top.png) no-repeat top left,
-url(img/footer.jpg) no-repeat bottom left,
-url(img/background.png) repeat top left;
-=======
   background: url(img/logo.png) no-repeat center 65px,
               url(img/top.png) no-repeat top left,
-              url(img/footer.png) no-repeat bottom left,
+              url(img/footer.jpg) no-repeat bottom left,
               url(img/background.png) repeat top left;
->>>>>>> 4852e3b0
 }
 
 body{
@@ -261,7 +254,7 @@
 }
 .contents {
   background: url(img/content_haut.png) no-repeat top left,
-url(img/bas.png) no-repeat bottom right;
+              url(img/bas.png) no-repeat bottom right;
   background-color: rgba(255, 255, 255, 0.1);
   border: 1px solid red;
   border-radius: 0.2em;
