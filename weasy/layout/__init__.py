--- conflicted
+++ resolved
@@ -112,13 +112,9 @@
     absolute size and position for all boxes.
     """
     pages = []
-<<<<<<< HEAD
-=======
-
->>>>>>> 0daf4ba2
     page = boxes.PageBox(document, document.formatting_structure, 1)
     page_dimensions(page)
     pages.append(page)
 
     # TODO: do page breaks, split boxes into multiple pages
-    return pages+    return pages
